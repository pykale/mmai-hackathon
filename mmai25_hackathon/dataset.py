--- conflicted
+++ resolved
@@ -14,12 +14,9 @@
 
 from torch.utils.data import Dataset, Sampler
 from torch_geometric.data import DataLoader
-<<<<<<< HEAD
 from load_data.echo import load_echo_dicom, load_mimic_iv_echo_record_list
 
-=======
 from load_data.ecg import load_mimic_iv_ecg_record_list, load_ecg_record
->>>>>>> 9ef0fae5
 __all__ = ["BaseDataset", "BaseDataLoader", "BaseSampler"]
 
 
@@ -117,7 +114,6 @@
         self.records = load_mimic_iv_ecg_record_list(args.data_path)
         self.subject_ids = self.records['subject_id'].tolist()
 
-
     def __getitem__(self, idx: int):
         """Return a single sample from the dataset."""
         record_idx = self.records[idx]
@@ -150,9 +146,10 @@
         self.subject_ids = self.records['subject_id'].tolist()
         return self
 
+
 class EchoDataset(BaseDataset):
     """Example subclass for an ECHO dataset."""
-    
+
     def __init__(self, *args, **kwargs):
         super().__init__(*args, **kwargs)
         self.records = load_mimic_iv_echo_record_list(args.data_path)
@@ -161,7 +158,7 @@
     def __len__(self) -> int:
         """Return the number of samples in the dataset."""
         return len(self.records)
-    
+
     def __getitem__(self, idx: int):
         """Return a single sample from the dataset."""
         record = self.records[idx]
@@ -173,7 +170,7 @@
         #    k: meta[k] for k in ("NumberOfFrames", "Rows", "Columns", "FrameTime", "CineRate") if k in meta
         #}
         return {'frames': frames, 'metadata': meta, 'subject_id': record['subject_id']}
-    
+
     def extra_repr(self) -> str:
         """Return any extra information about the dataset."""
         return f"sample_size={len(self)}, subjects={len(set(self.subject_ids))}"
