"""
Base dataset and dataloader utilities for custom and graph data.

The goal is to have easy to extend dataset class for various modalities that
can also be combined to obtain multimodal datasets.

We provided two base classes, but feel free to modify them as needed.

Classes:
    BaseDataset: Template for custom datasets, supports multimodal aggregation.
    BaseDataLoader: Template for custom dataloaders based on torch_geometric.data.DataLoader for graph/non-graph batching.
    BaseSampler: Template for custom samplers, e.g., for multimodal sampling.
"""

from load_data.echo import load_echo_dicom, load_mimic_iv_echo_record_list
from torch.utils.data import Dataset, Sampler
from torch_geometric.data import DataLoader

from load_data.ecg import load_mimic_iv_ecg_record_list, load_ecg_record
__all__ = ["BaseDataset", "BaseDataLoader", "BaseSampler"]


class BaseDataset(Dataset):
    """
    Template base class for building datasets.

    Subclasses must implement `__len__` and `__getitem__`. Optionally override `extra_repr()`
    and `__add__()` (for multimodal aggregation) if needed. `prepare_data()` can be used
    as a class method to handle data downloading, preprocessing, and splitting if necessary.

    Args:
        *args: Positional arguments for dataset initialization.
        **kwargs: Keyword arguments for dataset initialization.

    Initial Idea:
        Support composing modality-specific datasets via the `+` operator, e.g.,
        `mm_ds = ecg_ds + image_ds [+ text_ds]`. Subclasses implementing `__add__`
        should align samples (by index/ID) and return a combined dataset.
        Note: This is not a strict requirement, just a starting idea you can adapt or improve.
    """

    def __init__(self, *args, **kwargs):
        super().__init__()
        raise NotImplementedError("BaseDataset is an abstract class and cannot be instantiated directly.")

    def __len__(self) -> int:
        """Return the number of samples in the dataset."""
        raise NotImplementedError("Subclasses must implement __len__ method.")

    def __getitem__(self, idx: int):
        """Return a single sample from the dataset."""
        raise NotImplementedError("Subclasses must implement __getitem__ method.")

    def __repr__(self) -> str:
        """Return a string representation of the dataset."""
        return f"{self.__class__.__name__}({self.extra_repr()})"

    def extra_repr(self) -> str:
        """Return any extra information about the dataset."""
        return f"sample_size={len(self)}"

    def __add__(self, other):
        """
        Combine with another dataset.

        Override in subclasses to implement multimodal aggregation.

        Args:
            other: Another dataset to combine with this one.

        Initial Idea:
            Use `__add__` to align and merge heterogeneous modalities into a single
            dataset, keeping shared IDs synchronized.
            Note: This is not mandatory; treat it as a sketch you can refine or replace.
        """
        raise NotImplementedError("Subclasses may implement __add__ method if needed.")

    @classmethod
    def prepare_data(cls, *args, **kwargs):
        """
        Prepare data for the dataset. Possible use case:
        1. Downloading data from a remote source.
        2. Preprocessing raw data into a format suitable for the dataset.
        3. Any other setup tasks required before the dataset can be used. An example
            could be dataset subsetting to train/val/test splits.
        4. Returns the dataset object given the prepared data and available splits.

        You may skip this method if you feel that it is not necessary for your ideal use case.

        Args:
            *args: Positional arguments for data preparation.
            **kwargs: Keyword arguments for data preparation.

        Returns:
            Union[BaseDataset, Dict[str, BaseDataset]]: The prepared dataset or a dictionary
            of datasets for different splits (e.g., train, val, test).
        """
        raise NotImplementedError("Subclasses may implement prepare_data class method if needed.")


class CXRDataset(BaseDataset):
    """Example subclass for a chest X-ray dataset."""

    def __init__(self, *args, **kwargs):
        super().__init__(*args, **kwargs)


class ECGDataset(BaseDataset):
    """Example subclass for an ECG dataset."""

    def __init__(self, *args, **kwargs):
        super().__init__(*args, **kwargs)
        # Loading the ECG data (records contains patient id, hea path) in df frame
        self.records = load_mimic_iv_ecg_record_list(args.data_path)
        self.subject_ids = self.records['subject_id'].tolist()

    def __getitem__(self, idx: int):
        """Return a single sample from the dataset."""
        record_idx = self.records[idx]
        signals, fields = load_ecg_record(record_idx["hea_path"])
        return {'signals': signals, 'fields': fields, 'subject_id': record_idx['subject_id']}

    def __repr__(self) -> str:
        """Return a string representation of the dataset."""
        return f"{self.__class__.__name__}({self.extra_repr()})"

    def extra_repr(self) -> str:
        """Return any extra information about the dataset."""
        return f"sample_size={len(self.subject_ids)}"

    def __add__(self, other):
        """
        Combine with another dataset.

        Override in subclasses to implement multimodal aggregation.

        Args:
            other: Another dataset to combine with this one.

        Initial Idea:
            Use `__add__` to align and merge heterogeneous modalities into a single
            dataset, keeping shared IDs synchronized.
            Note: This is not mandatory; treat it as a sketch you can refine or replace.
        """
        self.records = self.records.merge(other.records, on='subject_id', suffixes=('', '_other'), how='outer')
        self.subject_ids = self.records['subject_id'].tolist()
        return self


class EchoDataset(BaseDataset):
    """Example subclass for an ECHO dataset."""

    def __init__(self, *args, **kwargs):
        super().__init__(*args, **kwargs)
        self.records = load_mimic_iv_echo_record_list(args.data_path)
        self.subject_ids = self.records["subject_id"].tolist()

    def __len__(self) -> int:
        """Return the number of samples in the dataset."""
        return len(self.records)

    def __getitem__(self, idx: int):
        """Return a single sample from the dataset."""
        record = self.records.iloc[idx]
        # Load and return the ECHO data for the given record
        # print(f"Loading first ECHO DICOM from: {records.iloc[0]['echo_path']}")
        sample_path = record["echo_path"]
        frames, meta = load_echo_dicom(sample_path)
        # meta_filtered = {
        #    k: meta[k] for k in ("NumberOfFrames", "Rows", "Columns", "FrameTime", "CineRate") if k in meta
<<<<<<< HEAD
        # }
        return {"frames": frames, "metadata": meta, "subject_id": record["subject_id"]}
=======
        #}
        return {'frames': frames, 'metadata': meta, 'subject_id': record['subject_id']}
>>>>>>> 371e00ad

    def extra_repr(self) -> str:
        """Return any extra information about the dataset."""
        return f"sample_size={len(self)}, subjects={len(set(self.subject_ids))}"

    def __add__(self, other):
        """
        Combine with another dataset.

        Override in subclasses to implement multimodal aggregation.

        Args:
            other: Another dataset to combine with this one.

        Initial Idea:
            Use `__add__` to align and merge heterogeneous modalities into a single
            dataset, keeping shared IDs synchronized.
            Note: This is not mandatory; treat it as a sketch you can refine or replace.
        """
        self.records = self.records.merge(other.records, on="subject_id", suffixes=("", "_other"), how="outer")
        self.subject_ids = self.records["subject_id"].tolist()
        return self


class MultimodalDataset(BaseDataset):
    """Example subclass for a multimodal dataset."""

    def __init__(self, datasets: list[BaseDataset], *args, **kwargs):
        super().__init__(*args, **kwargs)
        self.datasets = datasets
        _dataset = datasets[0]
        if not isinstance(_dataset, BaseDataset):
            raise ValueError("All elements in datasets must be instances of BaseDataset.")
        if len(datasets) > 1:
            for ds in datasets[1:]:
                if not isinstance(ds, BaseDataset):
                    raise ValueError("All elements in datasets must be instances of BaseDataset.")
                _dataset.__add__(ds)
        self.dataset = _dataset

    def __len__(self) -> int:
        """Return the number of samples in the dataset."""
        return len(self.dataset)

    def __getitem__(self, idx: int):
        """Return a single sample from the dataset."""
        return self.dataset.__getitem__(idx)

    def extra_repr(self) -> str:
        """Return any extra information about the dataset."""
        return self.dataset.extra_repr()


class BaseDataLoader(DataLoader):
    """
    DataLoader for graph and non-graph data.

    Directly inherits from `torch_geometric.data.DataLoader`. Use it like
    `torch.utils.data.DataLoader`.

    Args:
        dataset (BaseDataset): The dataset from which to load data.
        batch_size (int): How many samples per batch to load. Default: 1.
        shuffle (bool): Whether to reshuffle the data at every epoch. Default: False.
        follow_batch (list): Creates assignment batch vectors for each key in the list. Default: None.
        exclude_keys (list): Keys to exclude. Default: None.
        **kwargs: Additional arguments forwarded to `torch.utils.data.DataLoader`.

    Initial Idea:
        A future `MultimodalDataLoader` can accept a tuple of modality datasets and yield
        batches like `{"ecg": ..., "image": ...}`. Missing modalities are simply absent
        in that batch, keeping iteration simple and robust.
        Note: This is not a hard requirement. Consider it a future-facing idea you can evolve.
    """

    def __init__(
        self,
        dataset: BaseDataset,
        batch_size: int = 1,
        shuffle: bool = False,
        follow_batch: list = None,
        exclude_keys: list = None,
        **kwargs,
    ):
        super().__init__(dataset, batch_size, shuffle, follow_batch, exclude_keys, **kwargs)

        # collate_fn=lambda data_list: Batch.from_data_list(
        #    data_list, follow_batch),


class MultimodalDataLoader(BaseDataLoader):
    """Example dataloader for handling multiple data modalities."""

    def __init__(self, data_list, *args, **kwargs):
        super().__init__(*args, **kwargs)
        self.data_list = data_list


class BaseSampler(Sampler):
    """
    Base sampler to extend for custom sampling strategies.

    Args:
        data_source (Sized): The dataset to sample from.

    Initial Idea:
        A `MultimodalSampler` can coordinate indices across modality datasets to ensure
        balanced or paired sampling before passing to `BaseDataLoader`.
        Note: This is optional and meant as a design hint, not a constraint.
    """<|MERGE_RESOLUTION|>--- conflicted
+++ resolved
@@ -168,13 +168,8 @@
         frames, meta = load_echo_dicom(sample_path)
         # meta_filtered = {
         #    k: meta[k] for k in ("NumberOfFrames", "Rows", "Columns", "FrameTime", "CineRate") if k in meta
-<<<<<<< HEAD
         # }
         return {"frames": frames, "metadata": meta, "subject_id": record["subject_id"]}
-=======
-        #}
-        return {'frames': frames, 'metadata': meta, 'subject_id': record['subject_id']}
->>>>>>> 371e00ad
 
     def extra_repr(self) -> str:
         """Return any extra information about the dataset."""
